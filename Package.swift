--- conflicted
+++ resolved
@@ -15,19 +15,6 @@
 		.library(name: "RealtimeAPI", targets: ["RealtimeAPI"]),
 	],
 	dependencies: [
-<<<<<<< HEAD
-		.package(url: "https://github.com/stasel/WebRTC.git", .upToNextMajor(from: "139.0.0")),
-		// .package(url: "https://github.com/stasel/WebRTC.git", branch: "latest"),
-	],
-	targets: [
-		.target(
-			name: "OpenAIRealtime",
-			dependencies: [
-				"WebRTC",
-			],
-			path: "./src"
-		),
-=======
 		.package(url: "https://github.com/livekit/webrtc-xcframework.git", branch: "main"),
 		.package(url: "https://github.com/SwiftyLab/MetaCodable.git", .upToNextMajor(from: "1.0.0")),
 	],
@@ -40,6 +27,5 @@
 		.target(name: "UI", dependencies: ["Core", "WebRTC"]),
 		.target(name: "RealtimeAPI", dependencies: ["Core", "WebSocket", "WebRTC", "UI"]),
 		.target(name: "WebRTC", dependencies: ["Core", .product(name: "LiveKitWebRTC", package: "webrtc-xcframework")]),
->>>>>>> c2093eca
 	]
 )